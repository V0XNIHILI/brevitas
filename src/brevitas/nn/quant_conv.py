# Copyright (C) 2023, Advanced Micro Devices, Inc. All rights reserved.
# SPDX-License-Identifier: BSD-3-Clause

<<<<<<< HEAD

from typing import Union, Tuple, Optional

import torch
from torch import Tensor
from torch.nn import Conv1d, Conv2d
=======
import math
from typing import Optional, Tuple, Type, Union

import torch
from torch import Tensor
from torch.nn import Conv1d
from torch.nn import Conv2d
from torch.nn import functional as F
from torch.nn.functional import conv2d
>>>>>>> 41b78bbe

from brevitas.function.ops import max_int
from brevitas.function.ops_ste import ceil_ste
from brevitas.inject.defaults import Int8WeightPerTensorFloat
from brevitas.quant_tensor import QuantTensor

from .quant_layer import ActQuantType
from .quant_layer import BiasQuantType
from .quant_layer import QuantWeightBiasInputOutputLayer as QuantWBIOL
from .quant_layer import WeightQuantType

__all__ = ['QuantConv1d', 'QuantConv2d']


class QuantConv1d(QuantWBIOL, Conv1d):

    def __init__(
            self,
            in_channels: int,
            out_channels: int,
            kernel_size: Union[int, Tuple[int, int]],
            stride: Union[int, Tuple[int, int]] = 1,
            padding: Union[int, Tuple[int, int]] = 0,
            dilation: Union[int, Tuple[int, int]] = 1,
            groups: int = 1,
            bias: bool = True,
            padding_type: str = 'standard',
            weight_quant: Optional[WeightQuantType] = Int8WeightPerTensorFloat,
            bias_quant: Optional[BiasQuantType] = None,
            input_quant: Optional[ActQuantType] = None,
            output_quant: Optional[ActQuantType] = None,
            return_quant_tensor: bool = False,
            **kwargs) -> None:
        Conv1d.__init__(
            self,
            in_channels=in_channels,
            out_channels=out_channels,
            kernel_size=kernel_size,
            stride=stride,
            padding=padding,
            dilation=dilation,
            groups=groups,
            bias=bias)
        QuantWBIOL.__init__(
            self,
            weight_quant=weight_quant,
            bias_quant=bias_quant,
            input_quant=input_quant,
            output_quant=output_quant,
            return_quant_tensor=return_quant_tensor,
            **kwargs)
        assert self.padding_mode == 'zeros'
        assert not (padding_type == 'same' and padding != 0)
        self.padding_type = padding_type

    @property
    def per_elem_ops(self):
        return 2 * self.kernel_size[0] * (self.in_channels // self.groups)

    @property
    def output_channel_dim(self):
        if self.transposed:
            return 1
        else:
            return 0

    @property
    def channelwise_separable(self) -> bool:
        return self.groups == self.in_channels

    def forward(self, input: Union[Tensor, QuantTensor]) -> Union[Tensor, QuantTensor]:
        return self.forward_impl(input)

    def inner_forward_impl(self, x: Tensor, quant_weight: Tensor, quant_bias: Optional[Tensor]):
        return self._conv_forward(x, quant_weight, quant_bias)

    def max_acc_bit_width(self, input_bit_width, weight_bit_width):
        max_uint_input = max_int(bit_width=input_bit_width, signed=False, narrow_range=False)
        max_kernel_val = self.weight_quant.max_uint_value(weight_bit_width)
        group_size = self.out_channels // self.groups
        max_uint_output = max_uint_input * max_kernel_val * self.kernel_size[0] * group_size
        max_output_bit_width = ceil_ste(torch.log2(max_uint_output))
        return max_output_bit_width


class QuantConv2d(QuantWBIOL, Conv2d):

    def __init__(
            self,
            in_channels: int,
            out_channels: int,
            kernel_size: Union[int, Tuple[int, int]],
            stride: Union[int, Tuple[int, int]] = 1,
            padding: Union[int, Tuple[int, int]] = 0,
            dilation: Union[int, Tuple[int, int]] = 1,
            groups: int = 1,
            bias: bool = True,
            padding_type: str = 'standard',
            weight_quant: Optional[WeightQuantType] = Int8WeightPerTensorFloat,
            bias_quant: Optional[BiasQuantType] = None,
            input_quant: Optional[ActQuantType] = None,
            output_quant: Optional[ActQuantType] = None,
            return_quant_tensor: bool = False,
            **kwargs) -> None:
        Conv2d.__init__(
            self,
            in_channels=in_channels,
            out_channels=out_channels,
            kernel_size=kernel_size,
            stride=stride,
            padding=padding,
            dilation=dilation,
            groups=groups,
            bias=bias)
        QuantWBIOL.__init__(
            self,
            weight_quant=weight_quant,
            bias_quant=bias_quant,
            input_quant=input_quant,
            output_quant=output_quant,
            return_quant_tensor=return_quant_tensor,
            **kwargs)
        assert self.padding_mode == 'zeros'
        assert not (padding_type == 'same' and padding != 0)
        self.padding_type = padding_type

    @property
    def per_elem_ops(self):
        flat_kernel_size = self.kernel_size[0] * self.kernel_size[1]
        return 2 * flat_kernel_size * (self.in_channels // self.groups)

    @property
    def output_channel_dim(self):
        if self.transposed:
            raise RuntimeError("Transposed kernels not supported")
        return 0

    @property
    def channelwise_separable(self) -> bool:
        return self.groups == self.in_channels

    def forward(self, input: Union[Tensor, QuantTensor]) -> Union[Tensor, QuantTensor]:
        return self.forward_impl(input)

    def inner_forward_impl(self, x: Tensor, quant_weight: Tensor, quant_bias: Optional[Tensor]):
        return self._conv_forward(x, quant_weight, quant_bias)

    def max_acc_bit_width(self, input_bit_width: Tensor, weight_bit_width: Tensor):
        max_uint_input = max_int(bit_width=input_bit_width, signed=False, narrow_range=False)
        max_kernel_val = self.weight_quant.max_uint_value(weight_bit_width)
        group_size = self.out_channels // self.groups
        kernel_size = self.kernel_size[0] * self.kernel_size[1]
        max_uint_output = max_uint_input * max_kernel_val * kernel_size * group_size
        max_output_bit_width = ceil_ste(torch.log2(max_uint_output))
        return max_output_bit_width<|MERGE_RESOLUTION|>--- conflicted
+++ resolved
@@ -1,24 +1,12 @@
 # Copyright (C) 2023, Advanced Micro Devices, Inc. All rights reserved.
 # SPDX-License-Identifier: BSD-3-Clause
 
-<<<<<<< HEAD
 
 from typing import Union, Tuple, Optional
 
 import torch
 from torch import Tensor
 from torch.nn import Conv1d, Conv2d
-=======
-import math
-from typing import Optional, Tuple, Type, Union
-
-import torch
-from torch import Tensor
-from torch.nn import Conv1d
-from torch.nn import Conv2d
-from torch.nn import functional as F
-from torch.nn.functional import conv2d
->>>>>>> 41b78bbe
 
 from brevitas.function.ops import max_int
 from brevitas.function.ops_ste import ceil_ste
